# Alembic Utils

<p>
    <a href="https://github.com/olirice/alembic_utils/actions">
        <img src="https://github.com/olirice/alembic_utils/workflows/Tests/badge.svg" alt="Test Status" height="18">
    </a>
    <a href="https://github.com/olirice/alembic_utils/actions">
        <img src="https://github.com/olirice/alembic_utils/workflows/pre-commit%20hooks/badge.svg" alt="Pre-commit Status" height="18">
    </a>
    <a href="https://codecov.io/gh/olirice/alembic_utils"><img src="https://codecov.io/gh/olirice/alembic_utils/branch/master/graph/badge.svg" height="18"></a>
</p>
<p>
    <a href="https://www.python.org/downloads/"><img src="https://img.shields.io/badge/python-3.7+-blue.svg" alt="Python version" height="18"></a>
    <a href="https://github.com/olirice/alembic_utils/blob/master/LICENSE"><img src="https://img.shields.io/pypi/l/markdown-subtemplate.svg" alt="License" height="18"></a>
    <a href="https://badge.fury.io/py/alembic_utils"><img src="https://badge.fury.io/py/alembic_utils.svg" alt="PyPI version" height="18"></a>
    <a href="https://github.com/psf/black">
        <img src="https://img.shields.io/badge/code%20style-black-000000.svg" alt="Codestyle Black" height="18">
    </a>
</p>

---

**Documentation**: <a href="https://olirice.github.io/alembic_utils" target="_blank">https://olirice.github.io/alembic_utils</a>

**Source Code**: <a href="https://github.com/olirice/alembic_utils" target="_blank">https://github.com/olirice/alembic_utils</a>

---

**Autogenerate Support for PostgreSQL Functions and Views**

[Alembic](https://alembic.sqlalchemy.org/en/latest/) is the defacto migration tool for use with [SQLAlchemy](https://www.sqlalchemy.org/). Without extensions, alembic can detect local changes to SQLAlchemy models and autogenerate a database migration or "revision" script. That revision can be applied to update the database's schema to match the SQLAlchemy model definitions.

Alembic Utils is an extension to alembic that adds autogeneration support for [PostgreSQL](https://www.postgresql.org/) functions and views.

### TL;DR

```python
# migrations/env.py
from alembic_utils.pg_function import PGFunction
from alembic_utils.replaceable_entity import register_entities


to_upper = PGFunction(
  schema='public',
  signature='to_upper(some_text text)'
  definition="""
  RETURNS text as
  $$
    SELECT upper(some_text)
  $$ language SQL;
  """
)

register_entities([to_upper])
```

You're done!

The next time you autogenerate a revision with
```shell
alembic revision --autogenerate -m 'some message'
```
Alembic will detect if your entities are new, updated, or removed & populate the revison's `upgrade` and `downgrade` sections automatically.

For example:

```python
"""create

Revision ID: 1
Revises:
Create Date: 2020-04-22 09:24:25.556995
"""
from alembic import op
import sqlalchemy as sa
from alembic_utils.pg_function import PGFunction

# revision identifiers, used by Alembic.
revision = '1'
down_revision = None
branch_labels = None
depends_on = None


def upgrade():
    public_to_upper_6fa0de = PGFunction(
            schema="public",
            signature="to_upper(some_text text)",
            definition="""
            returns text
            as
            $$ select upper(some_text) $$ language SQL;
            """
    )

    op.create_function(public_to_upper_6fa0de)


def downgrade():
    public_to_upper_6fa0de = PGFunction(
            schema="public",
            signature="to_upper(some_text text)",
            definition="# Not Used"
        )

    op.drop_function(public_to_upper_6fa0de)
```


<<<<<<< HEAD
=======
Alembic Utils is an extension to alembic that adds autogeneration support for [PostgreSQL](https://www.postgresql.org/) functions and views.
>>>>>>> 6b98041a

Visit the [quickstart guide](https://olirice.github.io/alembic_utils/quickstart/) for usage instructions.

<p align="center">&mdash;&mdash;  &mdash;&mdash;</p><|MERGE_RESOLUTION|>--- conflicted
+++ resolved
@@ -107,11 +107,6 @@
 ```
 
 
-<<<<<<< HEAD
-=======
-Alembic Utils is an extension to alembic that adds autogeneration support for [PostgreSQL](https://www.postgresql.org/) functions and views.
->>>>>>> 6b98041a
-
 Visit the [quickstart guide](https://olirice.github.io/alembic_utils/quickstart/) for usage instructions.
 
 <p align="center">&mdash;&mdash;  &mdash;&mdash;</p>